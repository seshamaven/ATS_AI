"""
Configuration management for the ATS (Application Tracking System).
Handles environment variables and application settings.
"""

import os
from pathlib import Path
from dotenv import load_dotenv
from typing import Dict, Any

# Get the directory where this config file is located
config_dir = Path(__file__).parent.absolute()
# Try to load .env from backend directory first, then root directory
env_path_backend = config_dir / '.env'
env_path_root = config_dir.parent / '.env'

# Load environment variables from .env file
# Try backend/.env first, then root/.env
if env_path_backend.exists():
    load_dotenv(env_path_backend)
elif env_path_root.exists():
    load_dotenv(env_path_root)
else:
    # Fallback to default behavior (current directory)
    load_dotenv()


class ATSConfig:
    """ATS-specific configuration class."""
    
    # Database Configuration - Support both Railway and local formats
    MYSQL_HOST = os.getenv('MYSQLHOST', os.getenv('ATS_MYSQL_HOST', 'localhost'))
    MYSQL_USER = os.getenv('MYSQLUSER', os.getenv('ATS_MYSQL_USER', 'root'))
<<<<<<< HEAD
    MYSQL_PASSWORD = os.getenv('MYSQLPASSWORD', os.getenv('ATS_MYSQL_PASSWORD', 'Mst@2026'))
=======
    MYSQL_PASSWORD = os.getenv('MYSQLPASSWORD', os.getenv('ATS_MYSQL_PASSWORD', 'Reset@123'))
>>>>>>> 3282947d
    MYSQL_DATABASE = os.getenv('MYSQLDATABASE', os.getenv('ATS_MYSQL_DATABASE', 'ats_db'))
    MYSQL_PORT = int(os.getenv('MYSQLPORT', os.getenv('ATS_MYSQL_PORT', '3306'))) 
    
    # Ollama Configuration (Local LLM - Disabled by default, use OpenAI instead)
    OLLAMA_BASE_URL = os.getenv('OLLAMA_BASE_URL', 'http://localhost:11434')
    OLLAMA_MODEL = os.getenv('OLLAMA_MODEL', 'qwen3:4b')
    USE_OLLAMA = os.getenv('USE_OLLAMA', 'False').lower() == 'true'
    
    # Azure OpenAI Configuration (Fallback)
    AZURE_OPENAI_API_KEY = os.getenv('AZURE_OPENAI_API_KEY', os.getenv('OPENAI_API_KEY'))
    AZURE_OPENAI_ENDPOINT = os.getenv('AZURE_OPENAI_ENDPOINT', '')
    AZURE_OPENAI_API_VERSION = os.getenv('AZURE_OPENAI_API_VERSION', '2024-02-15-preview')
    AZURE_OPENAI_DEPLOYMENT_NAME = os.getenv('AZURE_OPENAI_DEPLOYMENT_NAME', 'gpt-4o')
    AZURE_OPENAI_MODEL = os.getenv('AZURE_OPENAI_MODEL', 'gpt-4o')
    AZURE_OPENAI_EMBEDDING_DEPLOYMENT = os.getenv('AZURE_OPENAI_EMBEDDING_DEPLOYMENT', 'text-embedding-ada-002')
    
    # OpenAI Configuration (Preferred - Direct OpenAI API)
    OPENAI_API_KEY = os.getenv('OPENAI_API_KEY')
    OPENAI_MODEL = os.getenv('OPENAI_MODEL', 'gpt-3.5-turbo')  # Default to gpt-4o for better performance
    OPENAI_EMBEDDING_MODEL = os.getenv('OPENAI_EMBEDDING_MODEL', 'text-embedding-ada-002')
    
    # Pinecone Configuration (Optional - for vector search at scale)
    PINECONE_API_KEY = os.getenv('ATS_PINECONE_API_KEY', os.getenv('PINECONE_API_KEY'))
    PINECONE_INDEX_NAME = os.getenv('ATS_PINECONE_INDEX_NAME', 'ats-resumes')
    PINECONE_CLOUD = os.getenv('ATS_PINECONE_CLOUD', 'aws')
    PINECONE_REGION = os.getenv('ATS_PINECONE_REGION', 'us-east-1')
    USE_PINECONE = os.getenv('USE_PINECONE', 'False').lower() == 'true'
    
    # Flask Configuration
    FLASK_ENV = os.getenv('FLASK_ENV', 'development')
    FLASK_DEBUG = os.getenv('FLASK_DEBUG', 'True').lower() == 'true'
    # Railway uses PORT environment variable, fallback to ATS_API_PORT
    ATS_API_PORT = int(os.getenv('PORT', os.getenv('ATS_API_PORT', '5002')))
    
    # SQLAlchemy Configuration
    SQLALCHEMY_DATABASE_URI = (
        f"mysql+mysqlclient://{os.getenv('MYSQLUSER', os.getenv('ATS_MYSQL_USER', 'root'))}:"
        f"{os.getenv('MYSQLPASSWORD', os.getenv('ATS_MYSQL_PASSWORD', 'Mst@2026'))}@"
        f"{os.getenv('MYSQLHOST', os.getenv('ATS_MYSQL_HOST', 'localhost'))}:"
        f"{os.getenv('MYSQLPORT', os.getenv('ATS_MYSQL_PORT', '3306'))}/"
        f"{os.getenv('MYSQLDATABASE', os.getenv('ATS_MYSQL_DATABASE', 'ats_db'))}"
    )
    
    # File Upload Configuration
    MAX_FILE_SIZE_MB = int(os.getenv('MAX_FILE_SIZE_MB', '10'))
    ALLOWED_EXTENSIONS = {'pdf', 'docx', 'doc'}
    UPLOAD_FOLDER = os.getenv('UPLOAD_FOLDER', './uploads')
    
     # Embedding Configuration
    # NOTE: Pinecone index 'ats-resumes' is configured with 1536 dimensions,
    # so the default EMBEDDING_DIMENSION must also be 1536 to match.
    EMBEDDING_DIMENSION = int(os.getenv('EMBEDDING_DIMENSION', '1536'))
    BATCH_EMBEDDING_SIZE = int(os.getenv('BATCH_EMBEDDING_SIZE', '100'))
    
    # Ranking Algorithm Configuration
    RANKING_WEIGHTS = {
        'skills': float(os.getenv('RANKING_WEIGHT_SKILLS', '0.4')),
        'experience': float(os.getenv('RANKING_WEIGHT_EXPERIENCE', '0.3')),
        'domain': float(os.getenv('RANKING_WEIGHT_DOMAIN', '0.2')),
        'education': float(os.getenv('RANKING_WEIGHT_EDUCATION', '0.1'))
    }
    
    # Score normalization thresholds
    EXPERIENCE_MATCH_THRESHOLD_HIGH = float(os.getenv('EXP_MATCH_HIGH', '0.9'))
    EXPERIENCE_MATCH_THRESHOLD_MEDIUM = float(os.getenv('EXP_MATCH_MEDIUM', '0.7'))
    DOMAIN_MATCH_THRESHOLD_HIGH = float(os.getenv('DOMAIN_MATCH_HIGH', '0.85'))
    DOMAIN_MATCH_THRESHOLD_MEDIUM = float(os.getenv('DOMAIN_MATCH_MEDIUM', '0.65'))
    
    # Resume Parsing Configuration
    NLP_MODEL = os.getenv('NLP_MODEL', 'en_core_web_sm')  # spaCy model
    
    # MySQL Unix Socket (for local connections on Linux)
    MYSQL_UNIX_SOCKET = os.getenv('MYSQL_UNIX_SOCKET', '/var/run/mysqld/mysqld.sock')
    
    @classmethod
    def get_mysql_config(cls) -> Dict[str, Any]:
        """Get MySQL configuration dictionary."""
        config = {
            'host': cls.MYSQL_HOST,
            'user': cls.MYSQL_USER,
            'password': cls.MYSQL_PASSWORD,
            'database': cls.MYSQL_DATABASE,
            'port': cls.MYSQL_PORT
        }
        # Add unix_socket for local Linux connections
        if cls.MYSQL_HOST == 'localhost' and os.path.exists(cls.MYSQL_UNIX_SOCKET):
            config['unix_socket'] = cls.MYSQL_UNIX_SOCKET
        return config
    
    @classmethod
    def get_sqlalchemy_uri(cls) -> str:
        """Get SQLAlchemy database URI for Flask."""
        return (
            f"mysql+mysqlclient://{cls.MYSQL_USER}:{cls.MYSQL_PASSWORD}@"
            f"{cls.MYSQL_HOST}:{cls.MYSQL_PORT}/{cls.MYSQL_DATABASE}"
        )
    
    @classmethod
    def get_azure_openai_config(cls) -> Dict[str, Any]:
        """Get Azure OpenAI configuration dictionary."""
        return {
            'api_key': cls.AZURE_OPENAI_API_KEY,
            'endpoint': cls.AZURE_OPENAI_ENDPOINT,
            'api_version': cls.AZURE_OPENAI_API_VERSION,
            'deployment_name': cls.AZURE_OPENAI_DEPLOYMENT_NAME,
            'model': cls.AZURE_OPENAI_MODEL
        }
    
    @classmethod
    def get_pinecone_config(cls) -> Dict[str, Any]:
        """Get Pinecone configuration dictionary."""
        return {
            'api_key': cls.PINECONE_API_KEY,
            'index_name': cls.PINECONE_INDEX_NAME,
            'cloud': cls.PINECONE_CLOUD,
            'region': cls.PINECONE_REGION,
            'dimension': cls.EMBEDDING_DIMENSION
        }
    
    @classmethod
    def validate_config(cls) -> bool:
        """Validate that all required configuration is present."""
        required_vars = [
            'MYSQL_HOST',
            'MYSQL_USER',
            'MYSQL_PASSWORD',
            'MYSQL_DATABASE'
        ]
        
        # Check for Ollama, Azure OpenAI, or regular OpenAI
        has_ollama = cls.USE_OLLAMA
        has_azure = cls.AZURE_OPENAI_API_KEY and cls.AZURE_OPENAI_ENDPOINT
        has_openai = cls.OPENAI_API_KEY
        
        if not (has_ollama or has_azure or has_openai):
            print("Missing LLM configuration: Need either USE_OLLAMA=True, AZURE_OPENAI_API_KEY + AZURE_OPENAI_ENDPOINT, or OPENAI_API_KEY")
            return False
        
        missing_vars = []
        for var in required_vars:
            if not getattr(cls, var):
                missing_vars.append(var)
        
        if missing_vars:
            print(f"Missing required environment variables: {', '.join(missing_vars)}")
            return False
        
        # Validate ranking weights sum to 1.0
        total_weight = sum(cls.RANKING_WEIGHTS.values())
        if abs(total_weight - 1.0) > 0.01:
            print(f"Warning: Ranking weights sum to {total_weight}, expected 1.0")
        
        return True
    
    @classmethod
    def print_config(cls, hide_sensitive: bool = True):
        """Print current configuration (optionally hiding sensitive data)."""
        print("=" * 60)
        print("ATS Configuration Summary")
        print("=" * 60)
        
        config_items = [
            ('MySQL Host', cls.MYSQL_HOST),
            ('MySQL User', cls.MYSQL_USER),
            ('MySQL Password', '***' if hide_sensitive else cls.MYSQL_PASSWORD),
            ('MySQL Database', cls.MYSQL_DATABASE),
            ('MySQL Port', cls.MYSQL_PORT),
            ('Use Ollama', cls.USE_OLLAMA),
            ('Ollama Base URL', cls.OLLAMA_BASE_URL if cls.USE_OLLAMA else 'Not configured'),
            ('Ollama Model', cls.OLLAMA_MODEL if cls.USE_OLLAMA else 'Not configured'),
            ('Azure OpenAI Endpoint', cls.AZURE_OPENAI_ENDPOINT or 'Not configured'),
            ('Azure OpenAI API Key', '***' if hide_sensitive and cls.AZURE_OPENAI_API_KEY else 'Not configured'),
            ('OpenAI API Key', '***' if hide_sensitive and cls.OPENAI_API_KEY else 'Not configured'),
            ('Embedding Model', cls.OLLAMA_MODEL if cls.USE_OLLAMA else (cls.AZURE_OPENAI_MODEL or cls.OPENAI_EMBEDDING_MODEL)),
            ('Use Pinecone', cls.USE_PINECONE),
            ('Pinecone Index', cls.PINECONE_INDEX_NAME if cls.USE_PINECONE else 'Not enabled'),
            ('ATS API Port', cls.ATS_API_PORT),
            ('Max File Size (MB)', cls.MAX_FILE_SIZE_MB),
            ('Upload Folder', cls.UPLOAD_FOLDER),
            ('Ranking Weights', cls.RANKING_WEIGHTS),
        ]
        
        for key, value in config_items:
            print(f"{key:30}: {value}")
        
        print("=" * 60)


class DevelopmentATSConfig(ATSConfig):
    """Development configuration."""
    DEBUG = True
    TESTING = False


class ProductionATSConfig(ATSConfig):
    """Production configuration."""
    DEBUG = False
    TESTING = False
    FLASK_DEBUG = False


class TestingATSConfig(ATSConfig):
    """Testing configuration."""
    DEBUG = True
    TESTING = True
    MYSQL_DATABASE = 'ats_db_test'


# Configuration mapping
ats_config = {
    'development': DevelopmentATSConfig,
    'production': ProductionATSConfig,
    'testing': TestingATSConfig,
    'default': DevelopmentATSConfig
}
<|MERGE_RESOLUTION|>--- conflicted
+++ resolved
@@ -31,11 +31,7 @@
     # Database Configuration - Support both Railway and local formats
     MYSQL_HOST = os.getenv('MYSQLHOST', os.getenv('ATS_MYSQL_HOST', 'localhost'))
     MYSQL_USER = os.getenv('MYSQLUSER', os.getenv('ATS_MYSQL_USER', 'root'))
-<<<<<<< HEAD
-    MYSQL_PASSWORD = os.getenv('MYSQLPASSWORD', os.getenv('ATS_MYSQL_PASSWORD', 'Mst@2026'))
-=======
     MYSQL_PASSWORD = os.getenv('MYSQLPASSWORD', os.getenv('ATS_MYSQL_PASSWORD', 'Reset@123'))
->>>>>>> 3282947d
     MYSQL_DATABASE = os.getenv('MYSQLDATABASE', os.getenv('ATS_MYSQL_DATABASE', 'ats_db'))
     MYSQL_PORT = int(os.getenv('MYSQLPORT', os.getenv('ATS_MYSQL_PORT', '3306'))) 
     
@@ -73,7 +69,7 @@
     # SQLAlchemy Configuration
     SQLALCHEMY_DATABASE_URI = (
         f"mysql+mysqlclient://{os.getenv('MYSQLUSER', os.getenv('ATS_MYSQL_USER', 'root'))}:"
-        f"{os.getenv('MYSQLPASSWORD', os.getenv('ATS_MYSQL_PASSWORD', 'Mst@2026'))}@"
+        f"{os.getenv('MYSQLPASSWORD', os.getenv('ATS_MYSQL_PASSWORD', 'Reset@123'))}@"
         f"{os.getenv('MYSQLHOST', os.getenv('ATS_MYSQL_HOST', 'localhost'))}:"
         f"{os.getenv('MYSQLPORT', os.getenv('ATS_MYSQL_PORT', '3306'))}/"
         f"{os.getenv('MYSQLDATABASE', os.getenv('ATS_MYSQL_DATABASE', 'ats_db'))}"
