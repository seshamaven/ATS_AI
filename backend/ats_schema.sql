--- conflicted
+++ resolved
@@ -17,11 +17,8 @@
     secondary_skills TEXT COMMENT 'Comma-separated secondary skills',
     all_skills TEXT COMMENT 'All extracted skills',
     profile_type VARCHAR(100) DEFAULT 'Generalist' COMMENT 'Primary role classification (Java, .Net, SAP, etc.)',
-<<<<<<< HEAD
     role_type VARCHAR(100) COMMENT 'Role type classification',
-=======
-    role_type VARCHAR(100) COMMENT 'Primary role type classification',
->>>>>>> 5a452a5a
+ 
     subrole_type VARCHAR(100) COMMENT 'Sub-role type classification',
     sub_profile_type VARCHAR(100) COMMENT 'Sub-profile type classification',
     
